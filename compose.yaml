--- conflicted
+++ resolved
@@ -18,12 +18,7 @@
     environment:
       - TRANSPORT=SSE
       - AWS_REGION=${AWS_REGION}
-<<<<<<< HEAD
       - TARGET_EKS_CLUSTER_NAME=${TARGET_EKS_CLUSTER_NAME}
-=======
-      - TARGET_EKS_CLUSTER_NAME=no-loafers-for-you
-
->>>>>>> 380f2b53
   github:
     build:
       context: sre_agent
